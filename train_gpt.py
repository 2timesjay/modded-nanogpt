--- conflicted
+++ resolved
@@ -472,12 +472,8 @@
         self.blocks = nn.ModuleList([Block(model_dim, num_heads, max_seq_len, i) for i in range(num_layers)])
         # there are only 50257 unique GPT-2 tokens; we extend to nearest multiple of 128 for efficiency.
         # suggested to me by @Grad62304977. this originates from Karpathy's experiments.
-<<<<<<< HEAD
-        self.lm_head = CastedLinear(model_dim, next_multiple_of_n(vocab_size, n=128), use_fp8=True, x_s=0.5, w_s=2**-9, grad_s=2**-19)
-=======
         self.lm_head = CastedLinear(model_dim, next_multiple_of_n(vocab_size, n=128),
                                     use_fp8=True, x_s=(model_dim**0.5)/448, w_s=24/448, grad_s=1/448)
->>>>>>> 662d9b30
         self.lm_head.weight.detach().zero_() # @Grad62304977
         # Add learnable skip connection weights for decoder layers
         assert num_layers % 2 == 0
@@ -692,7 +688,8 @@
 #     shrink_factor=1e-5,
 #     zero_threshold=1e-6,
 # )
-optimizer3 = torch.optim.Adam(mlp_matrix_params, lr=0.008, betas=(0.8, 0.95), eps=1e-10, fused=True)
+optimizer3 = Muon(mlp_matrix_params, lr=0.05, momentum=0.95, rank=rank, world_size=world_size)
+# optimizer3 = torch.optim.Adam(mlp_matrix_params, lr=0.008, betas=(0.8, 0.95), eps=1e-10, fused=True)
 optimizers = [optimizer1, optimizer2, optimizer3]
 for opt in optimizers:
     for group in opt.param_groups:
